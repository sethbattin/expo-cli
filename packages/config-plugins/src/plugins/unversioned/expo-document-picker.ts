--- conflicted
+++ resolved
@@ -4,21 +4,12 @@
 export default createLegacyPlugin({
   packageName: 'expo-document-picker',
   fallback(config) {
-<<<<<<< HEAD
-    // This is an awkward requirement due to usesIcloudStorage being part of the Expo schema instead of plugin properties.
-    // This warning will be skipped if expo-document-picker is installed.
-    if (config.ios?.usesIcloudStorage) {
-      WarningAggregator.addWarningIOS(
-        'DocumentPicker',
-        'Install expo-document-picker 9.1.0 or greater in the project to use ios.usesIcloudStorage'
-=======
     if (config.ios?.usesIcloudStorage) {
       // TODO: need access to the appleTeamId for this one!
       WarningAggregator.addWarningIOS(
         'ios.usesIcloudStorage',
         'Install expo-document-picker to enable the ios.usesIcloudStorage feature'
         // TODO: add a link to a docs page with more information on how to do this
->>>>>>> a361f5d3
       );
     }
     return config;
